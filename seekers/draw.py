import pygame
from typing import Iterable, Callable, Collection, Sequence

from .hash_color import interpolate_color
from .seekers_types import *


class Animation(abc.ABC):
    duration: float

    def __init__(self):
        self.age = 0

    @abc.abstractmethod
    def draw(self, renderer: "GameRenderer"):
        ...


class ScoreAnimation(Animation):
    duration = 40

    def __init__(self, position: Vector, color: Color, radius: float):
        super().__init__()
        self.position = position
        self.color = color
        self.radius = radius

    def draw(self, renderer: "GameRenderer"):
        t = self.age / self.duration
        r = self.radius + 50 * t

        renderer.draw_circle(self.color, self.position, int(r), 1)


class GameRenderer:
    def __init__(self, config: Config, debug_mode: bool = False):
        self.font = pygame.font.SysFont("monospace", 20, bold=True)
        self.background_color = (0, 0, 30)

        self.player_name_images = {}
        self.screen = None

        self.config = config
        self.debug_mode = debug_mode

<<<<<<< HEAD
        self.world = World(self.config.map_width, self.config.map_height)
        self.reference = None

    def relative_pos(self, pos: Vector):
        if self.reference is None:
            return pos

        return pos + (self.world.middle() - self.reference())

    def init(self, players: Iterable[InternalPlayer], goals: list[InternalGoal]):
=======
    def init(self, players: Iterable[InternalPlayer]):
        pygame.init()

>>>>>>> 982aa0be
        for p in players:
            self.player_name_images[p.id] = self.font.render(p.name, True, p.color)

        self.screen = pygame.display.set_mode(self.config.map_dimensions)

        self.reference = self.parse_reference(list(players), goals)

    def draw_torus(self, func: Callable[[Vector], typing.Any], p1: Vector, p2: Vector):
        func(p1)

        if p2.x > self.config.map_width:
            func(p1 + Vector(-self.config.map_width, 0))

        if p1.x < 0:
            func(p1 + Vector(self.config.map_width, 0))

        if p2.y > self.config.map_height:
            func(p1 + Vector(0, -self.config.map_height))

        if p1.y < 0:
            func(p1 + Vector(0, self.config.map_height))

    def draw_text(self, text: str, color: Color, pos: Vector, center=True, relative=True):
        if relative:
            pos = self.relative_pos(pos)

        dx, dy = self.font.size(text)
        adj_pos = pos - Vector(dx, dy) / 2 if center else pos
        self.screen.blit(self.font.render(text, False, color), tuple(adj_pos))

        # no torus drawing for text

    def draw_circle(self, color: Color, center: Vector, radius: float, width: int = 0):
        center = self.relative_pos(center)
        r = Vector(radius, radius)

        self.draw_torus(
            lambda pos: pygame.draw.circle(self.screen, color, tuple(pos + r), radius, width),
            center - r, center + r
        )

    def draw_line(self, color: Color, start: Vector, end: Vector, width: int = 1):
        start = self.relative_pos(start)
        end = self.relative_pos(end)
        d = end - start

        self.draw_torus(
            lambda pos: pygame.draw.line(self.screen, color, tuple(pos), tuple(pos + d), width),
            start, end
        )

    def draw_rect(self, color: Color, p1: Vector, p2: Vector, width: int = 0):
        p1, p2 = self.relative_pos(p1), self.relative_pos(p2)

        self.draw_torus(
            lambda pos: pygame.draw.rect(self.screen, color, pygame.Rect(tuple(pos), tuple(p2 - p1)), width),
            p1, p2
        )

    def draw(self, players: Collection[InternalPlayer], camps: Iterable[Camp], goals: Iterable[InternalGoal],
             animations: list[Animation], clock: pygame.time.Clock):
        # clear screen
        self.screen.fill(self.background_color)

        # draw camps
        for camp in camps:
            self.draw_rect(camp.owner.color, camp.top_left, camp.bottom_right, 5)

        # draw goals
        for goal in goals:
            self.draw_circle((205, 0, 250), goal.position, goal.radius)

        # draw jet streams
        for player in players:
            for seeker in player.seekers.values():
                a = seeker.acceleration
                if not seeker.is_disabled and a.squared_length() > 0:
                    self.draw_jet_stream(seeker, -a)

        # draw seekers
        for player in players:
            for i, seeker in enumerate(player.seekers.values()):
                self.draw_seeker(seeker, player, str(i))

            for debug_drawing in player.debug_drawings:
                debug_drawing.draw(self)

        # draw animations
        for animation in animations:
            animation.draw(self)

        # draw information (player's scores, etc.)
        self.draw_information(players, Vector(10, 10), clock)

        # update display
        pygame.display.flip()

    def draw_seeker(self, seeker: InternalSeeker, player: InternalPlayer, debug_str: str):
        color = player.color
        if seeker.is_disabled:
            color = interpolate_color(color, [0, 0, 0], 0.5)

        self.draw_circle(color, seeker.position, seeker.radius, width=0)
        self.draw_halo(seeker, color)

        if self.debug_mode:
            self.draw_text(debug_str, (255, 255, 255), seeker.position)

    def draw_halo(self, seeker: InternalSeeker, color: Color):
        adjpos = seeker.position
        if seeker.is_disabled:
            return

        mu = abs(math.sin((int(pygame.time.get_ticks() / 30) % 50) / 50 * 2 * math.pi)) ** 2
        self.draw_circle(interpolate_color(color, [0, 0, 0], mu), adjpos, 3 + seeker.radius, 3)

        if not seeker.magnet.is_on():
            return

        for offset in 0, 10, 20, 30, 40:
            mu = int(-seeker.magnet.strength * pygame.time.get_ticks() / 50 + offset) % 50
            self.draw_circle(interpolate_color(color, [0, 0, 0], mu / 50), adjpos, mu + seeker.radius, 2)

    def draw_jet_stream(self, seeker: InternalSeeker, direction: Vector):
        length = seeker.radius * 3
        adjpos = seeker.position

        self.draw_line((255, 255, 255), adjpos, adjpos + direction * length)

    @staticmethod
    def students_ttest(players: Collection[InternalPlayer]) -> float:
        if len(players) != 2:
            raise ValueError("Students t-test only works with 2 players.")

        players = iter(players)

        score0 = next(players).score
        score1 = next(players).score

        if score0 == 0 or score1 == 0:
            return float("nan")

        # noinspection PyPackageRequirements
        from scipy import stats

        t, p = stats.ttest_1samp([1] * score0 + [0] * score1, 0.5)
        return p

    def draw_information(self, players: Collection[InternalPlayer], pos: Vector, clock: pygame.time.Clock):
        # draw fps
        fps = int(clock.get_fps())
        self.draw_text(str(fps), (250, 250, 250), pos, center=False, relative=False)

        dx = Vector(40, 0)
        dy = Vector(0, 30)
        pos += dy
        for p in players:
            self.draw_text(str(p.score), p.color, pos, center=False, relative=False)
            self.screen.blit(self.player_name_images[p.id], tuple(pos + dx))
            pos += dy

        # draw student's t-test
        if self.config.flags_t_test:
            if len(players) == 2 and all(p.score > 0 for p in players):
                p = self.students_ttest(players)
                text = f"{p:.2e}"
            else:
                text = "N/A"

            self.draw_text(f"T-Test: {text}", (255, 255, 255), pos, center=False)

    def parse_reference(self, players: Sequence[Player], goals: Sequence[Goal]) -> Callable[[], Vector]:
        parts = self.config.flags_relative_drawing_to.split("/")

        start, *rest = parts

        if start == "center":
            return lambda: self.world.middle()

        elif start == "player":
            try:
                player_index, seeker_index = rest

                player = players[int(player_index)]
                seeker = list(player.seekers.values())[int(seeker_index)]
            except (ValueError, IndexError) as e:
                raise ValueError("Config: flags.relative-drawing-to: Invalid goal reference.") from e

            return lambda: seeker.position

        elif start == "goal":
            try:
                goal_index, = rest
                goal = goals[int(goal_index)]
            except (ValueError, IndexError) as e:
                raise ValueError("Config: flags.relative-drawing-to: Invalid goal reference.") from e

            return lambda: goal.position

        raise ValueError(
            f"Config: flags.relative-drawing-to: Invalid reference {self.config.flags_relative_drawing_to!r}."
        )<|MERGE_RESOLUTION|>--- conflicted
+++ resolved
@@ -43,7 +43,6 @@
         self.config = config
         self.debug_mode = debug_mode
 
-<<<<<<< HEAD
         self.world = World(self.config.map_width, self.config.map_height)
         self.reference = None
 
@@ -54,11 +53,8 @@
         return pos + (self.world.middle() - self.reference())
 
     def init(self, players: Iterable[InternalPlayer], goals: list[InternalGoal]):
-=======
-    def init(self, players: Iterable[InternalPlayer]):
         pygame.init()
 
->>>>>>> 982aa0be
         for p in players:
             self.player_name_images[p.id] = self.font.render(p.name, True, p.color)
 
