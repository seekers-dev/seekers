--- conflicted
+++ resolved
@@ -2,13 +2,8 @@
 import os
 import sys
 import logging
-<<<<<<< HEAD
-import seekers.grpc
-=======
-
 import seekers.grpc.client
 import seekers.seekers_types
->>>>>>> ec87d190
 
 
 def run_ai(args: argparse.Namespace):
